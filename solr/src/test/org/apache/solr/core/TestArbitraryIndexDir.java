--- conflicted
+++ resolved
@@ -45,15 +45,9 @@
 
   public void setUp() throws Exception {
     super.setUp();
-<<<<<<< HEAD
-    dataDir = new File(System.getProperty("java.io.tmpdir")
-        + System.getProperty("file.separator")
-        + getClass().getName() + "-" + System.currentTimeMillis() + System.getProperty("file.separator") + "solr"
-=======
 
     dataDir = new File(TEMP_DIR,
         getClass().getName() + "-" + System.currentTimeMillis() + System.getProperty("file.separator") + "solr"
->>>>>>> 2ede77ba
         + System.getProperty("file.separator") + "data");
     dataDir.mkdirs();
 
