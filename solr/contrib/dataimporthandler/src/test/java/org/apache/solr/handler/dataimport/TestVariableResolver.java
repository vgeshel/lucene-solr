/**
 * Licensed to the Apache Software Foundation (ASF) under one or more
 * contributor license agreements.  See the NOTICE file distributed with
 * this work for additional information regarding copyright ownership.
 * The ASF licenses this file to You under the Apache License, Version 2.0
 * (the "License"); you may not use this file except in compliance with
 * the License.  You may obtain a copy of the License at
 *
 *     http://www.apache.org/licenses/LICENSE-2.0
 *
 * Unless required by applicable law or agreed to in writing, software
 * distributed under the License is distributed on an "AS IS" BASIS,
 * WITHOUT WARRANTIES OR CONDITIONS OF ANY KIND, either express or implied.
 * See the License for the specific language governing permissions and
 * limitations under the License.
 */
package org.apache.solr.handler.dataimport;

import org.junit.Test;
import org.apache.solr.SolrTestCaseJ4;
import org.apache.solr.util.DateMathParser;

import java.text.SimpleDateFormat;
import java.util.*;

/**
 * <p>
 * Test for VariableResolver
 * </p>
 *
 * @version $Id$
 * @since solr 1.3
 */
<<<<<<< HEAD
public class TestVariableResolver extends SolrTestCaseJ4 {
=======
public class TestVariableResolver extends AbstractDataImportHandlerTestCase {
>>>>>>> 2ede77ba

  @Test
  public void testSimpleNamespace() {
    VariableResolverImpl vri = new VariableResolverImpl();
    Map<String, Object> ns = new HashMap<String, Object>();
    ns.put("world", "WORLD");
    vri.addNamespace("hello", ns);
    assertEquals("WORLD", vri.resolve("hello.world"));
  }

  @Test
  public void testDefaults(){
    // System.out.println(System.setProperty(TestVariableResolver.class.getName(),"hello"));
    System.setProperty(TestVariableResolver.class.getName(),"hello");
    // System.out.println("s.gP()"+ System.getProperty(TestVariableResolver.class.getName())); 

    HashMap m = new HashMap();
    m.put("hello","world");
    VariableResolverImpl vri = new VariableResolverImpl(m);
    Object val = vri.resolve(TestVariableResolver.class.getName());
    // System.out.println("val = " + val);
    assertEquals("hello", val);
    assertEquals("world",vri.resolve("hello"));
  }

  @Test
  public void testNestedNamespace() {
    VariableResolverImpl vri = new VariableResolverImpl();
    Map<String, Object> ns = new HashMap<String, Object>();
    ns.put("world", "WORLD");
    vri.addNamespace("hello", ns);
    ns = new HashMap<String, Object>();
    ns.put("world1", "WORLD1");
    vri.addNamespace("hello.my", ns);
    assertEquals("WORLD1", vri.resolve("hello.my.world1"));
  }

  @Test
  public void test3LevelNestedNamespace() {
    VariableResolverImpl vri = new VariableResolverImpl();
    Map<String, Object> ns = new HashMap<String, Object>();
    ns.put("world", "WORLD");
    vri.addNamespace("hello", ns);
    ns = new HashMap<String, Object>();
    ns.put("world1", "WORLD1");
    vri.addNamespace("hello.my.new", ns);
    assertEquals("WORLD1", vri.resolve("hello.my.new.world1"));
  }

  @Test
  public void dateNamespaceWithValue() {
    VariableResolverImpl vri = new VariableResolverImpl();
    ContextImpl context = new ContextImpl(null, vri, null, Context.FULL_DUMP, Collections.EMPTY_MAP, null, null);
    Context.CURRENT_CONTEXT.set(context);
    try {
      vri.addNamespace("dataimporter.functions", EvaluatorBag
              .getFunctionsNamespace(Collections.EMPTY_LIST, null));
      Map<String, Object> ns = new HashMap<String, Object>();
      Date d = new Date();
      ns.put("dt", d);
      vri.addNamespace("A", ns);
      assertEquals(new SimpleDateFormat("yyyy-MM-dd HH:mm:ss").format(d),
                      vri.replaceTokens("${dataimporter.functions.formatDate(A.dt,'yyyy-MM-dd HH:mm:ss')}"));
    } finally {
      Context.CURRENT_CONTEXT.remove();
    }
  }

  @Test
  public void dateNamespaceWithExpr() throws Exception {
    VariableResolverImpl vri = new VariableResolverImpl();
    ContextImpl context = new ContextImpl(null, vri, null, Context.FULL_DUMP, Collections.EMPTY_MAP, null, null);
    Context.CURRENT_CONTEXT.set(context);
    try {
      vri.addNamespace("dataimporter.functions", EvaluatorBag
              .getFunctionsNamespace(Collections.EMPTY_LIST,null));

      SimpleDateFormat format = new SimpleDateFormat("yyyy-MM-dd'T'HH:mm:ss'Z'");
      format.setTimeZone(TimeZone.getTimeZone("UTC"));
      resetEvaluatorBagDateMathParser();
      DateMathParser dmp = new DateMathParser(TimeZone.getDefault(), Locale.getDefault());

      String s = vri.replaceTokens("${dataimporter.functions.formatDate('NOW/DAY','yyyy-MM-dd HH:mm')}");
      assertEquals(new SimpleDateFormat("yyyy-MM-dd HH:mm").format(dmp.parseMath("/DAY")), s);
    } finally {
      Context.CURRENT_CONTEXT.remove();
    }
  }

  @Test
  public void testDefaultNamespace() {
    VariableResolverImpl vri = new VariableResolverImpl();
    Map<String, Object> ns = new HashMap<String, Object>();
    ns.put("world", "WORLD");
    vri.addNamespace(null, ns);
    assertEquals("WORLD", vri.resolve("world"));
  }

  @Test
  public void testDefaultNamespace1() {
    VariableResolverImpl vri = new VariableResolverImpl();
    Map<String, Object> ns = new HashMap<String, Object>();
    ns.put("world", "WORLD");
    vri.addNamespace(null, ns);
    assertEquals("WORLD", vri.resolve("world"));
  }

  @Test
  public void testFunctionNamespace1() throws Exception {
    VariableResolverImpl resolver = new VariableResolverImpl();
    ContextImpl context = new ContextImpl(null, resolver, null, Context.FULL_DUMP, Collections.EMPTY_MAP, null, null);
    Context.CURRENT_CONTEXT.set(context);
    try {
      final List<Map<String ,String >> l = new ArrayList<Map<String, String>>();
      Map<String ,String > m = new HashMap<String, String>();
      m.put("name","test");
      m.put("class",E.class.getName());
      l.add(m);

      SimpleDateFormat format = new SimpleDateFormat("yyyy-MM-dd'T'HH:mm:ss'Z'");
      format.setTimeZone(TimeZone.getTimeZone("UTC"));
      resetEvaluatorBagDateMathParser();
      DateMathParser dmp = new DateMathParser(TimeZone.getDefault(), Locale.getDefault());

      resolver.addNamespace("dataimporter.functions", EvaluatorBag
              .getFunctionsNamespace(l,null));
      String s = resolver
              .replaceTokens("${dataimporter.functions.formatDate('NOW/DAY','yyyy-MM-dd HH:mm')}");
      assertEquals(new SimpleDateFormat("yyyy-MM-dd HH:mm")
              .format(dmp.parseMath("/DAY")), s);
      assertEquals("Hello World", resolver
              .replaceTokens("${dataimporter.functions.test('TEST')}"));
    } finally {
      Context.CURRENT_CONTEXT.remove();
    }
  }

  public static class E extends Evaluator{
      public String evaluate(String expression, Context context) {
        return "Hello World";
      }
  }

  private void resetEvaluatorBagDateMathParser() {
    EvaluatorBag.dateMathParser = new DateMathParser(TimeZone
            .getDefault(), Locale.getDefault()){
      @Override
      public Date getNow() {
        return new Date();
      }
    };
  }
}<|MERGE_RESOLUTION|>--- conflicted
+++ resolved
@@ -17,7 +17,6 @@
 package org.apache.solr.handler.dataimport;
 
 import org.junit.Test;
-import org.apache.solr.SolrTestCaseJ4;
 import org.apache.solr.util.DateMathParser;
 
 import java.text.SimpleDateFormat;
@@ -31,11 +30,7 @@
  * @version $Id$
  * @since solr 1.3
  */
-<<<<<<< HEAD
-public class TestVariableResolver extends SolrTestCaseJ4 {
-=======
 public class TestVariableResolver extends AbstractDataImportHandlerTestCase {
->>>>>>> 2ede77ba
 
   @Test
   public void testSimpleNamespace() {
