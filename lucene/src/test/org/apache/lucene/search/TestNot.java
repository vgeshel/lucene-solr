package org.apache.lucene.search;

/**
 * Licensed to the Apache Software Foundation (ASF) under one or more
 * contributor license agreements.  See the NOTICE file distributed with
 * this work for additional information regarding copyright ownership.
 * The ASF licenses this file to You under the Apache License, Version 2.0
 * (the "License"); you may not use this file except in compliance with
 * the License.  You may obtain a copy of the License at
 *
 *     http://www.apache.org/licenses/LICENSE-2.0
 *
 * Unless required by applicable law or agreed to in writing, software
 * distributed under the License is distributed on an "AS IS" BASIS,
 * WITHOUT WARRANTIES OR CONDITIONS OF ANY KIND, either express or implied.
 * See the License for the specific language governing permissions and
 * limitations under the License.
 */

import org.apache.lucene.util.LuceneTestCase;

import org.apache.lucene.index.IndexReader;
import org.apache.lucene.index.RandomIndexWriter;
import org.apache.lucene.queryParser.QueryParser;
import org.apache.lucene.store.Directory;
import org.apache.lucene.analysis.MockAnalyzer;
import org.apache.lucene.document.Document;
import org.apache.lucene.document.Field;

/** Similarity unit test.
 *
 *
 * @version $Revision$
 */
public class TestNot extends LuceneTestCase {

  public void testNot() throws Exception {
<<<<<<< HEAD
    RAMDirectory store = new RAMDirectory();
    RandomIndexWriter writer = new RandomIndexWriter(newRandom(), store);
=======
    Directory store = newDirectory();
    RandomIndexWriter writer = new RandomIndexWriter(random, store);
>>>>>>> 2ede77ba

    Document d1 = new Document();
    d1.add(newField("field", "a b", Field.Store.YES, Field.Index.ANALYZED));

    writer.addDocument(d1);
    IndexReader reader = writer.getReader();

    Searcher searcher = new IndexSearcher(reader);
      QueryParser parser = new QueryParser(TEST_VERSION_CURRENT, "field", new MockAnalyzer());
    Query query = parser.parse("a NOT b");
    //System.out.println(query);
    ScoreDoc[] hits = searcher.search(query, null, 1000).scoreDocs;
    assertEquals(0, hits.length);
    writer.close();
    searcher.close();
    reader.close();
    store.close();
  }
}<|MERGE_RESOLUTION|>--- conflicted
+++ resolved
@@ -35,13 +35,8 @@
 public class TestNot extends LuceneTestCase {
 
   public void testNot() throws Exception {
-<<<<<<< HEAD
-    RAMDirectory store = new RAMDirectory();
-    RandomIndexWriter writer = new RandomIndexWriter(newRandom(), store);
-=======
     Directory store = newDirectory();
     RandomIndexWriter writer = new RandomIndexWriter(random, store);
->>>>>>> 2ede77ba
 
     Document d1 = new Document();
     d1.add(newField("field", "a b", Field.Store.YES, Field.Index.ANALYZED));
