--- conflicted
+++ resolved
@@ -116,21 +116,12 @@
   	</sequential>
   </macrodef>
 
-<<<<<<< HEAD
-  <target name="junit-backwards-sequential" if="runsequential">
-    <backwards-test-macro/>
-  </target>
-
-  <target name="junit-backwards-parallel" unless="runsequential">
-    <parallel threadsPerProcessor="${threadsPerProcessor}">
-=======
   <target name="junit-backwards-sequential" if="tests.sequential">
     <backwards-test-macro/>
   </target>
 
   <target name="junit-backwards-parallel" unless="tests.sequential">
     <parallel threadsPerProcessor="${tests.threadspercpu}">
->>>>>>> 2ede77ba
      <backwards-test-macro threadNum="1" threadTotal="8"/>
      <backwards-test-macro threadNum="2" threadTotal="8"/>
      <backwards-test-macro threadNum="3" threadTotal="8"/>
